import re
from pathlib import Path
from collections import Counter
from torch.utils.data import Dataset
import torch
from torch.utils.data import DataLoader, WeightedRandomSampler

<<<<<<< HEAD
import nltk
nltk.download("punkt")
=======
>>>>>>> 58830600
# -----------------------------
# Build vocabulary
# -----------------------------
def build_vocab(all_texts, min_freq=1):
    """
    all_texts: list of strings (already-processed inputs)
    """
    counter = Counter()
    for text in all_texts:
        words = text.lower().split()
        counter.update(words)

    vocab = {"<PAD>": 0, "<UNK>": 1}

    for word, freq in counter.items():
        if freq >= min_freq:
            vocab[word] = len(vocab)

    print(f"Vocab size = {len(vocab)}")
    return vocab


# -----------------------------
# Tokenizer
# -----------------------------
def tokenize(text, vocab, max_length=512):
    tokens = []

    for w in text.lower().split():
        tokens.append(vocab.get(w, vocab["<UNK>"]))

    # pad / truncate
    if len(tokens) < max_length:
        tokens += [vocab["<PAD>"]] * (max_length - len(tokens))
    else:
        tokens = tokens[:max_length]

    return tokens

# Helper function for HAN
def split_into_sentences(text):
    return nltk.sent_tokenize(text)

def split_into_words(sentence):
    return nltk.word_tokenize(sentence)

# -----------------------------
# Dataset
# -----------------------------
class DeepPHQDataset(Dataset):

    def __init__(self, data, vocab, max_length=512):
        """
        data: List[(pid, text, phq_score)]
              text must already be processed into:
                  - 512 shuffled words  OR
                  - 512 word-equivalent sentences OR
                  - truncated dialogue

        vocab: word -> id
        """
        self.data = data
        self.vocab = vocab
        self.max_length = max_length

    def __len__(self):
        return len(self.data)

    def __getitem__(self, idx):
        pid, text, score = self.data[idx]

        token_ids = tokenize(text, self.vocab, self.max_length)

        return {
            "input_ids": torch.tensor(token_ids, dtype=torch.long),
            "label": torch.tensor(score, dtype=torch.float32),
            "pid": torch.tensor(pid, dtype=torch.long)
        }
<<<<<<< HEAD

# HAN specific datasets
class HANDataset(Dataset):
    def __init__(self, df, vocab, max_sentences=10, max_words=30):
        self.vocab = vocab
        self.max_sentences = max_sentences
        self.max_words = max_words
        self.data = []

        for pid, text, label in df[["PID","Text","PHQ_Score"]].values:
            sentences = split_into_sentences(text)

            sent_word_ids = []
            for sent in sentences[:max_sentences]:
                words = split_into_words(sent)
                word_ids = [
                    vocab.get(token.lower(), vocab["<UNK>"])
                    for token in words[:max_words]
                ]
                # pad words
                word_ids += [vocab["<PAD>"]] * (max_words - len(word_ids))
                sent_word_ids.append(word_ids)

            # pad sentences
            while len(sent_word_ids) < max_sentences:
                sent_word_ids.append([vocab["<PAD>"]] * max_words)

            sent_word_ids = torch.tensor(sent_word_ids)
            self.data.append((pid, sent_word_ids, float(label)))

    def __getitem__(self, idx):
        return {
            "pid": self.data[idx][0],
            "input_ids": self.data[idx][1],
            "label": torch.tensor(int(self.data[idx][2]), dtype=torch.long),
        }

    def __len__(self):
        return len(self.data)

=======
    
>>>>>>> 58830600
def create_balanced_dataloader(dataset, batch_size=32):
    """
    dataset: DeepPHQDataset
        - dataset[i]["label"] must exist and be PHQ score
    """

    # Step 1: count frequencies
    labels = [float(dataset[i]["label"]) for i in range(len(dataset))]
    
    # Convert to classes if needed (e.g. regression → buckets)
    # But here we treat each integer PHQ score as a class
    class_counts = {}
    for lab in labels:
        class_counts[lab] = class_counts.get(lab, 0) + 1

    # Step 2: compute weights (inverse freq)
    weights = [1.0 / class_counts[lab] for lab in labels]

    # Step 3: create sampler
    sampler = WeightedRandomSampler(
        weights=weights,
        num_samples=len(weights),  # same number of samples per epoch
        replacement=True
    )

    # Step 4: return DataLoader
    return DataLoader(
        dataset,
        batch_size=batch_size,
        sampler=sampler
    )

import random

def split_by_pid(df, train_ratio=0.7, val_ratio=0.15, test_ratio=0.15, seed=42):
    assert abs(train_ratio + val_ratio + test_ratio - 1.0) < 1e-6, "Ratios must sum to 1"

    # 1. collect unique PIDs
    pids = list(df["PID"].unique())

    # 2. set seed for reproducibility
    random.seed(seed)

    # 3. shuffle
    random.shuffle(pids)

    # 4. assign splits
    total = len(pids)
    train_end = int(total * train_ratio)
    val_end = train_end + int(total * val_ratio)

    train_pids = pids[:train_end]
    val_pids   = pids[train_end:val_end]
    test_pids  = pids[val_end:]

    # 5. select rows
    train_df = df[df["PID"].isin(train_pids)]
    val_df   = df[df["PID"].isin(val_pids)]
    test_df  = df[df["PID"].isin(test_pids)]

    return train_df, val_df, test_df<|MERGE_RESOLUTION|>--- conflicted
+++ resolved
@@ -5,11 +5,8 @@
 import torch
 from torch.utils.data import DataLoader, WeightedRandomSampler
 
-<<<<<<< HEAD
 import nltk
 nltk.download("punkt")
-=======
->>>>>>> 58830600
 # -----------------------------
 # Build vocabulary
 # -----------------------------
@@ -88,7 +85,6 @@
             "label": torch.tensor(score, dtype=torch.float32),
             "pid": torch.tensor(pid, dtype=torch.long)
         }
-<<<<<<< HEAD
 
 # HAN specific datasets
 class HANDataset(Dataset):
@@ -129,9 +125,7 @@
     def __len__(self):
         return len(self.data)
 
-=======
     
->>>>>>> 58830600
 def create_balanced_dataloader(dataset, batch_size=32):
     """
     dataset: DeepPHQDataset
